from pathlib import Path

import pytest

from import_embargo.core import (
    Config,
    ModuleTreeBuildingMode,
    build_allowed_modules_tree,
    get_filenames_to_check,
    get_import_nodes,
<<<<<<< HEAD
=======
    get_package_config,
    get_package_tree,
    is_operation_allowed,
>>>>>>> 4372e4b0
    main,
)


@pytest.mark.parametrize(
    "imported_module, allowed_modules_tree, result",
    (
        ("a.b.c", {"a": {}}, True),
        ("b", {"a": {}}, False),
        ("a.c", {"a": {"b": {}}}, False),
    ),
)
def test_is_operation_allowed(imported_module, allowed_modules_tree, result):
    assert (
        is_operation_allowed(
            imported_module=imported_module, allowed_modules_tree=allowed_modules_tree
        )
        is result
    )


def test_build_allowed_modules_tree():
    config = Config(
        setting={},
        path="/test/test",
    )
    config.setting[ModuleTreeBuildingMode.IMPORT] = [
        "a.b.c",
        "a.d.e",
        "a.d.f",
        "x.y",
    ]
    config.setting[ModuleTreeBuildingMode.EXPORT] = []
    config.setting[ModuleTreeBuildingMode.BYPASS] = []

    assert build_allowed_modules_tree(config, mode=ModuleTreeBuildingMode.IMPORT) == {
        "a": {"b": {"c": {}}, "d": {"e": {}, "f": {}}},
        "x": {"y": {}},
    }
    assert build_allowed_modules_tree(config, mode=ModuleTreeBuildingMode.EXPORT) == {}


def test_get_package_config():
    root_path = Path(".").cwd()

    config = get_package_config(
        directory_path=Path(
            f"{root_path}/tests/test_structure/module_c/hello.py"
        ).parent,
        config_lookup={},
        root_path=root_path.cwd(),
    )
    assert config is not None
    assert config.setting[ModuleTreeBuildingMode.IMPORT] == []

    config = get_package_config(
        directory_path=Path(
            f"{root_path}/tests/test_structure/module_a/submodule_a/service.py"
        ).parent,
        config_lookup={},
        root_path=root_path.cwd(),
    )
    assert config is not None
    assert config.setting[ModuleTreeBuildingMode.IMPORT] == []


def test_get_import_nodes():
    root = Path().cwd()
    test_file = Path(f"{root}/tests/test_structure/module_b/service.py")
    result = get_import_nodes(test_file)
    assert result is not None
    assert len(result) == 3
    first_node = result[0]
    assert first_node.module == "tests.test_structure.module_a"
    children = first_node.names
    assert len(children) == 1
    assert children[0].name == "service"

    second_node = result[1]
    assert second_node.module == "tests.test_structure.module_a.service"
    children = second_node.names
    assert children[0].name == "is_weather_nice_today"


def test_get_filenames_to_check():
    root_path = Path().cwd()

    filenames = get_filenames_to_check(
        app_root_path=root_path,
        filenames=[
            "tests/test_structure/module_c/hello.py",
            "tests/test_structure/module_b/service.py",
        ],
    )
    assert len(filenames) == 2

    filenames = get_filenames_to_check(
        app_root_path=root_path, filenames=["tests/test_structure/module_c"]
    )
    assert len(filenames) == 2

    filenames = get_filenames_to_check(
        app_root_path=root_path, filenames=["tests/test_structure/module_a"]
    )
    assert len(filenames) == 4

    filenames = get_filenames_to_check(app_root_path=root_path, filenames=["tests"])
    assert len(filenames) == 23


def test_main_with_fail_import():
    args = [
        "tests/test_structure/module_a",
        "tests/test_structure/module_b",
        "tests/test_structure/module_c",
    ]
    with pytest.raises(SystemExit) as err:
        main(args)
        assert err.value.code == -1


def test_main_with_fail_export():
    args = [
        "tests/test_structure/module_d/service_with_bad_import.py",
    ]

    with pytest.raises(SystemExit) as err:
        main(args)
        assert err.value.code == -1


@pytest.mark.parametrize(
    "args",
    (
        (
            [
                "tests/test_structure/module_b",
                "tests/test_structure/module_d/service.py",
                "tests/test_structure/module_f",
            ]
        ),
        [
            "tests/test_structure/module_f/private_submodule_f",
        ],
        [
            "tests/test_structure/module_f/private_submodule_f/__init__.py",
        ],
    ),
)
def test_main_happy_path(args):
    main(args)<|MERGE_RESOLUTION|>--- conflicted
+++ resolved
@@ -8,12 +8,8 @@
     build_allowed_modules_tree,
     get_filenames_to_check,
     get_import_nodes,
-<<<<<<< HEAD
-=======
     get_package_config,
-    get_package_tree,
     is_operation_allowed,
->>>>>>> 4372e4b0
     main,
 )
 
